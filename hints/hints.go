package hints

import (
	"fmt"
	"sync"

	"github.com/vocdoni/gnark-wasm-prover/constraint/solver"
	"github.com/vocdoni/gnark-wasm-prover/hints/bits"
	"github.com/vocdoni/gnark-wasm-prover/hints/selector"
)

var registerOnce sync.Once

// RegisterHints register all gnark/std hints
// In the case where the Solver/Prover code is loaded alongside the circuit, this is not useful.
// However, if a Solver/Prover services consumes serialized constraint systems, it has no way to
// know which hints were registered; caller code may add them through backend.WithHints(...).
func RegisterHints() {
	registerOnce.Do(registerHints)
}

func registerHints() {
	toRegister := map[solver.HintID]solver.Hint{
		solver.GetHintID(bits.NTrits):            bits.NTrits,
		solver.GetHintID(bits.NNAF):              bits.NNAF,
		solver.GetHintID(bits.IthBit):            bits.IthBit,
		solver.GetHintID(bits.NBits):             bits.NBits,
		solver.GetHintID(selector.MuxIndicators): selector.MuxIndicators,
		solver.GetHintID(selector.MapIndicators): selector.MapIndicators,
		solver.GetHintID(solver.InvZeroHint):     solver.InvZeroHint,
	}

	// note that importing these packages may already trigger a call to solver.RegisterHint(...)
<<<<<<< HEAD
	solver.RegisterHint(bits.NTrits, fmt.Sprintf("%s/bits.NTrits", solver.MathHintPrefix))
	solver.RegisterHint(bits.NNAF, fmt.Sprintf("%s/bits.NNAF", solver.MathHintPrefix))
	solver.RegisterHint(bits.IthBit, fmt.Sprintf("%s/bits.IthBit", solver.MathHintPrefix))
	solver.RegisterHint(bits.NBits, fmt.Sprintf("%s/bits.NBits", solver.MathHintPrefix))
	solver.RegisterHint(selector.MuxIndicators, fmt.Sprintf("%s/selector.MuxIndicators", solver.MathHintPrefix))
	solver.RegisterHint(selector.MapIndicators, fmt.Sprintf("%s/selector.MapIndicators", solver.MathHintPrefix))
=======
	currentHintsIDS := []solver.HintID{}
	for _, hint := range solver.GetRegisteredHints() {
		currentHintsIDS = append(currentHintsIDS, solver.GetHintID(hint))
	}

	for newHintID, newHint := range toRegister {
		alreadyRegistered := false
		for _, hintID := range currentHintsIDS {
			if hintID == newHintID {
				alreadyRegistered = true
			}
		}

		if !alreadyRegistered {
			solver.RegisterHint(newHint)
		}
	}
>>>>>>> 23a2f345
}<|MERGE_RESOLUTION|>--- conflicted
+++ resolved
@@ -20,41 +20,12 @@
 }
 
 func registerHints() {
-	toRegister := map[solver.HintID]solver.Hint{
-		solver.GetHintID(bits.NTrits):            bits.NTrits,
-		solver.GetHintID(bits.NNAF):              bits.NNAF,
-		solver.GetHintID(bits.IthBit):            bits.IthBit,
-		solver.GetHintID(bits.NBits):             bits.NBits,
-		solver.GetHintID(selector.MuxIndicators): selector.MuxIndicators,
-		solver.GetHintID(selector.MapIndicators): selector.MapIndicators,
-		solver.GetHintID(solver.InvZeroHint):     solver.InvZeroHint,
-	}
-
 	// note that importing these packages may already trigger a call to solver.RegisterHint(...)
-<<<<<<< HEAD
 	solver.RegisterHint(bits.NTrits, fmt.Sprintf("%s/bits.NTrits", solver.MathHintPrefix))
 	solver.RegisterHint(bits.NNAF, fmt.Sprintf("%s/bits.NNAF", solver.MathHintPrefix))
 	solver.RegisterHint(bits.IthBit, fmt.Sprintf("%s/bits.IthBit", solver.MathHintPrefix))
 	solver.RegisterHint(bits.NBits, fmt.Sprintf("%s/bits.NBits", solver.MathHintPrefix))
 	solver.RegisterHint(selector.MuxIndicators, fmt.Sprintf("%s/selector.MuxIndicators", solver.MathHintPrefix))
 	solver.RegisterHint(selector.MapIndicators, fmt.Sprintf("%s/selector.MapIndicators", solver.MathHintPrefix))
-=======
-	currentHintsIDS := []solver.HintID{}
-	for _, hint := range solver.GetRegisteredHints() {
-		currentHintsIDS = append(currentHintsIDS, solver.GetHintID(hint))
-	}
 
-	for newHintID, newHint := range toRegister {
-		alreadyRegistered := false
-		for _, hintID := range currentHintsIDS {
-			if hintID == newHintID {
-				alreadyRegistered = true
-			}
-		}
-
-		if !alreadyRegistered {
-			solver.RegisterHint(newHint)
-		}
-	}
->>>>>>> 23a2f345
 }