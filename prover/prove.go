--- conflicted
+++ resolved
@@ -40,12 +40,9 @@
 	start0 := time.Now()
 	start := time.Now()
 
-<<<<<<< HEAD
-=======
 	// Register hints for the circuit
 	hints.RegisterHints()
 
->>>>>>> 9363ec9a
 	// pick a hash function that will be used to derive the challenges
 	hFunc := sha256.New()
 
