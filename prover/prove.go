--- conflicted
+++ resolved
@@ -39,15 +39,8 @@
 func Prove(spr *constraint.SparseR1CS, pk *ProvingKey, fullWitness *witness.Witness) (*Proof, error) {
 	start0 := time.Now()
 	start := time.Now()
-<<<<<<< HEAD
 	fmt.Println("registering hints")
 	hints.RegisterHints()
-=======
-
-	// Register hints for the circuit
-	hints.RegisterHints()
-
->>>>>>> 23a2f345
 	// pick a hash function that will be used to derive the challenges
 	hFunc := sha256.New()
 
